--- conflicted
+++ resolved
@@ -3,12 +3,9 @@
    name: Puneet Goel
    email: puneet@coverify.com
    web: http://coverify.com
-<<<<<<< HEAD
    google_plus: +PuneetGoelCoverify
-=======
 
 shankar_arora:
    name: Shankar
    email: shankar@coverify.com
-   web: http://coverify.com
->>>>>>> c7afaf8e
+   web: http://coverify.com